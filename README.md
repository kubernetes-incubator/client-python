# Kubernetes Python Client

[![Build Status](https://travis-ci.org/kubernetes-client/python.svg?branch=master)](https://travis-ci.org/kubernetes-client/python)
[![PyPI version](https://badge.fury.io/py/kubernetes.svg)](https://badge.fury.io/py/kubernetes)
[![codecov](https://codecov.io/gh/kubernetes-client/python/branch/master/graph/badge.svg)](https://codecov.io/gh/kubernetes-client/python "Non-generated packages only")
[![pypi supported versions](https://img.shields.io/pypi/pyversions/kubernetes.svg)](https://pypi.python.org/pypi/kubernetes)
[![Client Capabilities](https://img.shields.io/badge/Kubernetes%20client-Silver-blue.svg?style=flat&colorB=C0C0C0&colorA=306CE8)](http://bit.ly/kubernetes-client-capabilities-badge)
[![Client Support Level](https://img.shields.io/badge/kubernetes%20client-beta-green.svg?style=flat&colorA=306CE8)](http://bit.ly/kubernetes-client-support-badge)

Python client for the [kubernetes](http://kubernetes.io/) API.

## Installation

From source:

```
git clone --recursive https://github.com/kubernetes-client/python.git
cd python
python setup.py install
```

From [PyPi](https://pypi.python.org/pypi/kubernetes/) directly:

```
pip install kubernetes
```

## Examples

list all pods:

```python
from kubernetes import client, config

# Configs can be set in Configuration class directly or using helper utility
config.load_kube_config()

v1 = client.CoreV1Api()
print("Listing pods with their IPs:")
ret = v1.list_pod_for_all_namespaces(watch=False)
for i in ret.items:
    print("%s\t%s\t%s" % (i.status.pod_ip, i.metadata.namespace, i.metadata.name))
```

watch on namespace object:

```python
from kubernetes import client, config, watch

# Configs can be set in Configuration class directly or using helper utility
config.load_kube_config()

v1 = client.CoreV1Api()
count = 10
w = watch.Watch()
for event in w.stream(v1.list_namespace, _request_timeout=60):
    print("Event: %s %s" % (event['type'], event['object'].metadata.name))
    count -= 1
    if not count:
        w.stop()

print("Ended.")
```

More examples can be found in [examples](examples/) folder. To run examples, run this command:

```shell
python -m examples.example1
```

(replace example1 with one of the filenames in the examples folder)

## Documentation

All APIs and Models' documentation can be found at the [Generated client's README file](kubernetes/README.md)

## Compatibility

`client-python` follows [semver](http://semver.org/), so until the major version of
client-python gets increased, your code will continue to work with explicitly
supported versions of Kubernetes clusters.

#### Compatibility matrix

|                    | Kubernetes 1.9 | Kubernetes 1.10 | Kubernetes 1.11 | Kubernetes 1.12 | Kubernetes 1.13 | Kubernetes 1.14 | Kubernetes 1.15 |
|--------------------|----------------|-----------------|-----------------|-----------------|-----------------|-----------------|-----------------|
| client-python 5.0  |✓               |-                |-                |-                |-                |-                |-                |
| client-python 6.0  |+               |✓                |-                |-                |-                |-                |-                |
| client-python 7.0  |+               |+                |✓                |-                |-                |-                |-                |
| client-python 8.0  |+               |+                |+                |✓                |-                |-                |-                |
| client-python 9.0  |+               |+                |+                |+                |✓                |-                |-                |
| client-python 10.0 |+               |+                |+                |+                |+                |✓                |-                |
| client-python 11.0 |+               |+                |+                |+                |+                |+                |✓                |
| client-python HEAD |+               |+                |+                |+                |+                |+                |✓                |

Key:

* `✓` Exactly the same features / API objects in both client-python and the Kubernetes
  version.
* `+` client-python has features or api objects that may not be present in the
  Kubernetes cluster, but everything they have in common will work.
* `-` The Kubernetes cluster has features the client-python library can't use
  (additional API objects, etc).

See the [CHANGELOG](./CHANGELOG.md) for a detailed description of changes
between client-python versions.

| Client version  | Canonical source for OpenAPI spec    | Maintenance status            |
|-----------------|--------------------------------------|-------------------------------|
| 5.0 Alpha/Beta  | Kubernetes main repo, 1.9 branch     | ✗                             |
| 5.0             | Kubernetes main repo, 1.9 branch     | ✗                             |
| 6.0 Alpha/Beta  | Kubernetes main repo, 1.10 branch    | ✗                             |
| 6.0             | Kubernetes main repo, 1.10 branch    | ✗                             |
| 7.0 Alpha/Beta  | Kubernetes main repo, 1.11 branch    | ✗                             |
| 7.0             | Kubernetes main repo, 1.11 branch    | ✗                             |
| 8.0 Alpha/Beta  | Kubernetes main repo, 1.12 branch    | ✗                             |
| 8.0             | Kubernetes main repo, 1.12 branch    | ✗                             |
| 9.0 Alpha/Beta  | Kubernetes main repo, 1.13 branch    | ✗                             |
| 9.0             | Kubernetes main repo, 1.13 branch    | ✓                             |
| 10.0 Alpha/Beta | Kubernetes main repo, 1.14 branch    | ✗                             |
| 10.0            | Kubernetes main repo, 1.14 branch    | ✓                             |
<<<<<<< HEAD
| 11.0 Alpha/Beta | Kubernetes main repo, 1.15 branch    | ✓                             |
=======
| 11.0 Alpha/Beta | Kubernetes main repo, 1.15 branch    | ✗                             |
| 11.0            | Kubernetes main repo, 1.15 branch    | ✓                             |
>>>>>>> 4bb1e7bf

Key:

* `✓` Changes in main Kubernetes repo are manually ([should be automated](https://github.com/kubernetes-client/python/issues/177)) published to client-python when they are available.
* `✗` No longer maintained; please upgrade.

Kubernetes supports [three minor releases](https://github.com/kubernetes/community/blob/master/contributors/design-proposals/release/versioning.md#supported-releases-and-component-skew) at a time. "Support" means we expect users to be running that version in production, though we may not port fixes back before the latest minor version. For example, when v1.3 comes out, v1.0 will no longer be supported. In consistent with Kubernetes support policy, we expect to support **three GA major releases** (corresponding to three Kubernetes minor releases) at a time.

Note: There would be no maintenance for alpha/beta releases except the latest one.

## Community, Support, Discussion

If you have any problem on using the package or any suggestions, please start with reaching the [Kubernetes clients slack channel](https://kubernetes.slack.com/messages/C76GB48RK/), or filing an [issue](https://github.com/kubernetes-client/python/issues) to let us know. You can also reach the maintainers of this project at [SIG API Machinery](https://github.com/kubernetes/community/tree/master/sig-api-machinery), where this project falls under.

### Code of Conduct

Participation in the Kubernetes community is governed by the [CNCF Code of Conduct](https://github.com/cncf/foundation/blob/master/code-of-conduct.md).

## Troubleshooting

### SSLError on macOS

If you get an SSLError, you likely need to update your version of python. The
version that ships with macOS may not be supported.

Install the latest version of python with [brew](https://brew.sh/):

```
brew install python
```

Once installed, you can query the version of OpenSSL like so:

```
python -c "import ssl; print ssl.OPENSSL_VERSION"
```

You'll need a version with OpenSSL version 1.0.0 or later.

### Hostname doesn't match

If you get an `ssl.CertificateError` complaining about hostname match, your installed packages does not meet version [requirements](requirements.txt).
Specifically check `ipaddress` and `urllib3` package versions to make sure they met requirements in [requirements.txt](requirements.txt) file.

### Why Exec/Attach calls doesn't work

Starting from 4.0 release, we do not support directly calling exec or attach calls. you should use stream module to call them. so instead
of `resp = api.connect_get_namespaced_pod_exec(name, ...` you should call `resp = stream(api.connect_get_namespaced_pod_exec, name, ...`.

Using Stream will overwrite the requests protocol in _core_v1_api.CoreV1Api()_
This will cause a failure in  non-exec/attach calls. If you reuse your api client object, you will need to
recreate it between api calls that use _stream_ and other api calls.

See more at [exec example](examples/pod_exec.py).<|MERGE_RESOLUTION|>--- conflicted
+++ resolved
@@ -119,12 +119,8 @@
 | 9.0             | Kubernetes main repo, 1.13 branch    | ✓                             |
 | 10.0 Alpha/Beta | Kubernetes main repo, 1.14 branch    | ✗                             |
 | 10.0            | Kubernetes main repo, 1.14 branch    | ✓                             |
-<<<<<<< HEAD
-| 11.0 Alpha/Beta | Kubernetes main repo, 1.15 branch    | ✓                             |
-=======
 | 11.0 Alpha/Beta | Kubernetes main repo, 1.15 branch    | ✗                             |
 | 11.0            | Kubernetes main repo, 1.15 branch    | ✓                             |
->>>>>>> 4bb1e7bf
 
 Key:
 
